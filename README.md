--- conflicted
+++ resolved
@@ -1,11 +1,8 @@
 # showExposedGitHubEmails
-<<<<<<< HEAD
 Is a crawler which lists all email addresses used in commits of a specific GitHub user using the GitHub API.
 
 It iterates through all public respositories owned by the user and all commits in each of these repositories.  
-=======
-A crawler who lists all emails used by one person in github using the GitHub API.
->>>>>>> 791530d3
+
 
 ## Installation
 
